# SPDX-License-Identifier: Apache-2.0

from collections.abc import Mapping, Set
from dataclasses import dataclass, field
from typing import Any, Literal, Optional

import pytest
from packaging.version import Version
from transformers import __version__ as TRANSFORMERS_VERSION


@dataclass(frozen=True)
class _HfExamplesInfo:
    default: str
    """The default model to use for testing this architecture."""

    extras: Mapping[str, str] = field(default_factory=dict)
    """Extra models to use for testing this architecture."""

    tokenizer: Optional[str] = None
    """Set the tokenizer to load for this architecture."""

    tokenizer_mode: str = "auto"
    """Set the tokenizer type for this architecture."""

    speculative_model: Optional[str] = None
    """
    The default model to use for testing this architecture, which is only used
    for speculative decoding.
    """

    min_transformers_version: Optional[str] = None
    """
    The minimum version of HF Transformers that is required to run this model.
    """

    max_transformers_version: Optional[str] = None
    """
    The maximum version of HF Transformers that this model runs on.
    """

    transformers_version_reason: Optional[str] = None
    """
    The reason for the minimum/maximum version requirement.
    """

    is_available_online: bool = True
    """
    Set this to ``False`` if the name of this architecture no longer exists on
    the HF repo. To maintain backwards compatibility, we have not removed them
    from the main model registry, so without this flag the registry tests will
    fail.
    """

    trust_remote_code: bool = False
    """The ``trust_remote_code`` level required to load the model."""

    hf_overrides: dict[str, Any] = field(default_factory=dict)
    """The ``hf_overrides`` required to load the model."""

    def check_transformers_version(
        self,
        *,
        on_fail: Literal["error", "skip"],
    ) -> None:
        """
        If the installed transformers version does not meet the requirements,
        perform the given action.
        """
        if (self.min_transformers_version is None
                and self.max_transformers_version is None):
            return

        current_version = TRANSFORMERS_VERSION
        min_version = self.min_transformers_version
        max_version = self.max_transformers_version
        msg = f"`transformers=={current_version}` installed, but `transformers"
        if min_version and Version(current_version) < Version(min_version):
            msg += f">={min_version}` is required to run this model."
        elif max_version and Version(current_version) > Version(max_version):
            msg += f"<={max_version}` is required to run this model."
        else:
            return

        if self.transformers_version_reason:
            msg += f" Reason: {self.transformers_version_reason}"

        if on_fail == "error":
            raise RuntimeError(msg)
        else:
            pytest.skip(msg)

    def check_available_online(
        self,
        *,
        on_fail: Literal["error", "skip"],
    ) -> None:
        """
        If the model is not available online, perform the given action.
        """
        if not self.is_available_online:
            msg = "Model is not available online"

            if on_fail == "error":
                raise RuntimeError(msg)
            else:
                pytest.skip(msg)


# yapf: disable
_TEXT_GENERATION_EXAMPLE_MODELS = {
    # [Decoder-only]
    "AquilaModel": _HfExamplesInfo("BAAI/AquilaChat-7B",
                                   trust_remote_code=True),
    "AquilaForCausalLM": _HfExamplesInfo("BAAI/AquilaChat2-7B",
                                         trust_remote_code=True),
    "ArcticForCausalLM": _HfExamplesInfo("Snowflake/snowflake-arctic-instruct",
                                         trust_remote_code=True),
    "BaiChuanForCausalLM": _HfExamplesInfo("baichuan-inc/Baichuan-7B",
                                         trust_remote_code=True),
    "BaichuanForCausalLM": _HfExamplesInfo("baichuan-inc/Baichuan2-7B-chat",
                                         trust_remote_code=True),
    "BambaForCausalLM": _HfExamplesInfo("ibm-ai-platform/Bamba-9B"),
    "BloomForCausalLM": _HfExamplesInfo("bigscience/bloomz-1b1"),
    "ChatGLMModel": _HfExamplesInfo("THUDM/chatglm3-6b",
                                    trust_remote_code=True),
    "CohereForCausalLM": _HfExamplesInfo("CohereForAI/c4ai-command-r-v01",
                                         trust_remote_code=True),
    "Cohere2ForCausalLM": _HfExamplesInfo("CohereForAI/c4ai-command-r7b-12-2024", # noqa: E501
                                         trust_remote_code=True),
    "DbrxForCausalLM": _HfExamplesInfo("databricks/dbrx-instruct"),
    "DeciLMForCausalLM": _HfExamplesInfo("nvidia/Llama-3_3-Nemotron-Super-49B-v1", # noqa: E501
                                         trust_remote_code=True),
    "DeepseekForCausalLM": _HfExamplesInfo("deepseek-ai/deepseek-llm-7b-chat"),
    "DeepseekV2ForCausalLM": _HfExamplesInfo("deepseek-ai/DeepSeek-V2-Lite-Chat",  # noqa: E501
                                         trust_remote_code=True),
    "DeepseekV3ForCausalLM": _HfExamplesInfo("deepseek-ai/DeepSeek-V3",  # noqa: E501
                                         trust_remote_code=True),
    "ExaoneForCausalLM": _HfExamplesInfo("LGAI-EXAONE/EXAONE-3.0-7.8B-Instruct"),  # noqa: E501
    "Fairseq2LlamaForCausalLM": _HfExamplesInfo("mgleize/fairseq2-dummy-Llama-3.2-1B"),  # noqa: E501
    "FalconForCausalLM": _HfExamplesInfo("tiiuae/falcon-7b"),
    "GemmaForCausalLM": _HfExamplesInfo("google/gemma-2b"),
    "Gemma2ForCausalLM": _HfExamplesInfo("google/gemma-2-9b"),
    "Gemma3ForCausalLM": _HfExamplesInfo("google/gemma-3-1b-it",
                                         min_transformers_version="4.50"),
    "GlmForCausalLM": _HfExamplesInfo("THUDM/glm-4-9b-chat-hf"),
    "GPT2LMHeadModel": _HfExamplesInfo("gpt2"),
    "GPTBigCodeForCausalLM": _HfExamplesInfo("bigcode/starcoder"),
    "GPTJForCausalLM": _HfExamplesInfo("EleutherAI/gpt-j-6b"),
    "GPTNeoXForCausalLM": _HfExamplesInfo("EleutherAI/pythia-160m"),
    "GraniteForCausalLM": _HfExamplesInfo("ibm/PowerLM-3b"),
    "GraniteMoeForCausalLM": _HfExamplesInfo("ibm/PowerMoE-3b"),
    "GraniteMoeSharedForCausalLM": _HfExamplesInfo("ibm-research/moe-7b-1b-active-shared-experts",  # noqa: E501
                                                   min_transformers_version="4.49"),  # noqa: E501
    "Grok1ModelForCausalLM": _HfExamplesInfo("hpcai-tech/grok-1",
                                             trust_remote_code=True),
    "InternLMForCausalLM": _HfExamplesInfo("internlm/internlm-chat-7b",
                                           trust_remote_code=True),
    "InternLM2ForCausalLM": _HfExamplesInfo("internlm/internlm2-chat-7b",
                                            trust_remote_code=True),
    "InternLM2VEForCausalLM": _HfExamplesInfo("OpenGVLab/Mono-InternVL-2B",
                                              trust_remote_code=True),
    "InternLM3ForCausalLM": _HfExamplesInfo("internlm/internlm3-8b-instruct",
                                            trust_remote_code=True),
    "JAISLMHeadModel": _HfExamplesInfo("inceptionai/jais-13b-chat"),
    "JambaForCausalLM": _HfExamplesInfo("ai21labs/AI21-Jamba-1.5-Mini",
                                        extras={"tiny": "ai21labs/Jamba-tiny-dev"}),  # noqa: E501
    "LlamaForCausalLM": _HfExamplesInfo("meta-llama/Llama-3.2-1B-Instruct"),
    "LLaMAForCausalLM": _HfExamplesInfo("decapoda-research/llama-7b-hf",
                                        is_available_online=False),
    "MambaForCausalLM": _HfExamplesInfo("state-spaces/mamba-130m-hf"),
    "Mamba2ForCausalLM": _HfExamplesInfo("mistralai/Mamba-Codestral-7B-v0.1",
                                         is_available_online=False),
    "FalconMambaForCausalLM": _HfExamplesInfo("tiiuae/falcon-mamba-7b-instruct"),  # noqa: E501
    "MiniCPMForCausalLM": _HfExamplesInfo("openbmb/MiniCPM-2B-sft-bf16",
                                         trust_remote_code=True),
    "MiniCPM3ForCausalLM": _HfExamplesInfo("openbmb/MiniCPM3-4B",
                                         trust_remote_code=True),
    "MistralForCausalLM": _HfExamplesInfo("mistralai/Mistral-7B-Instruct-v0.1"),
    "MixtralForCausalLM": _HfExamplesInfo("mistralai/Mixtral-8x7B-Instruct-v0.1"),  # noqa: E501
    "QuantMixtralForCausalLM": _HfExamplesInfo("mistral-community/Mixtral-8x22B-v0.1-AWQ"),  # noqa: E501
    "MptForCausalLM": _HfExamplesInfo("mpt", is_available_online=False),
    "MPTForCausalLM": _HfExamplesInfo("mosaicml/mpt-7b"),
    "NemotronForCausalLM": _HfExamplesInfo("nvidia/Minitron-8B-Base"),
    "OlmoForCausalLM": _HfExamplesInfo("allenai/OLMo-1B-hf"),
    "Olmo2ForCausalLM": _HfExamplesInfo("shanearora/OLMo-7B-1124-hf"),
    "OlmoeForCausalLM": _HfExamplesInfo("allenai/OLMoE-1B-7B-0924-Instruct"),
    "OPTForCausalLM": _HfExamplesInfo("facebook/opt-iml-max-1.3b"),
    "OrionForCausalLM": _HfExamplesInfo("OrionStarAI/Orion-14B-Chat",
                                        trust_remote_code=True),
    "PersimmonForCausalLM": _HfExamplesInfo("adept/persimmon-8b-chat"),
    "PhiForCausalLM": _HfExamplesInfo("microsoft/phi-2"),
    "Phi3ForCausalLM": _HfExamplesInfo("microsoft/Phi-3-mini-4k-instruct"),
    "Phi3SmallForCausalLM": _HfExamplesInfo("microsoft/Phi-3-small-8k-instruct",
                                            trust_remote_code=True),
    "PhiMoEForCausalLM": _HfExamplesInfo("microsoft/Phi-3.5-MoE-instruct",
                                         trust_remote_code=True),
    "QWenLMHeadModel": _HfExamplesInfo("Qwen/Qwen-7B-Chat",
                                       trust_remote_code=True),
    "Qwen2ForCausalLM": _HfExamplesInfo("Qwen/Qwen2-7B-Instruct",
                                        extras={"2.5": "Qwen/Qwen2.5-7B-Instruct"}), # noqa: E501
    "Qwen2MoeForCausalLM": _HfExamplesInfo("Qwen/Qwen1.5-MoE-A2.7B-Chat"),
    "RWForCausalLM": _HfExamplesInfo("tiiuae/falcon-40b",
                                     is_available_online=False),
    "StableLMEpochForCausalLM": _HfExamplesInfo("stabilityai/stablelm-zephyr-3b",  # noqa: E501
                                                is_available_online=False),
    "StableLmForCausalLM": _HfExamplesInfo("stabilityai/stablelm-3b-4e1t"),
    "Starcoder2ForCausalLM": _HfExamplesInfo("bigcode/starcoder2-3b"),
    "SolarForCausalLM": _HfExamplesInfo("upstage/solar-pro-preview-instruct"),
    "TeleChat2ForCausalLM": _HfExamplesInfo("Tele-AI/TeleChat2-3B",
                                            trust_remote_code=True),
    "TeleFLMForCausalLM": _HfExamplesInfo("CofeAI/FLM-2-52B-Instruct-2407",
                                            trust_remote_code=True),
    "XverseForCausalLM": _HfExamplesInfo("xverse/XVERSE-7B-Chat",
                                         is_available_online=False,
                                         trust_remote_code=True),
    "Zamba2ForCausalLM": _HfExamplesInfo("Zyphra/Zamba2-7B-instruct",
                                         min_transformers_version="4.49"),
    # [Encoder-decoder]
    "BartModel": _HfExamplesInfo("facebook/bart-base"),
    "BartForConditionalGeneration": _HfExamplesInfo("facebook/bart-large-cnn"),
}

_EMBEDDING_EXAMPLE_MODELS = {
    # [Text-only]
    "BertModel": _HfExamplesInfo("BAAI/bge-base-en-v1.5"),
    "Gemma2Model": _HfExamplesInfo("BAAI/bge-multilingual-gemma2"),
    "GritLM": _HfExamplesInfo("parasail-ai/GritLM-7B-vllm"),
    "InternLM2ForRewardModel": _HfExamplesInfo("internlm/internlm2-1_8b-reward",
                                               trust_remote_code=True),
    "JambaForSequenceClassification": _HfExamplesInfo("ai21labs/Jamba-tiny-reward-dev"),  # noqa: E501
    "LlamaModel": _HfExamplesInfo("llama", is_available_online=False),
    "MistralModel": _HfExamplesInfo("intfloat/e5-mistral-7b-instruct"),
    "Qwen2Model": _HfExamplesInfo("ssmits/Qwen2-7B-Instruct-embed-base"),
    "Qwen2ForRewardModel": _HfExamplesInfo("Qwen/Qwen2.5-Math-RM-72B"),
    "Qwen2ForProcessRewardModel": _HfExamplesInfo("Qwen/Qwen2.5-Math-PRM-7B"),
    "Qwen2ForSequenceClassification": _HfExamplesInfo("jason9693/Qwen2.5-1.5B-apeach"),  # noqa: E501
    "RobertaModel": _HfExamplesInfo("sentence-transformers/stsb-roberta-base-v2"),  # noqa: E501
    "RobertaForMaskedLM": _HfExamplesInfo("sentence-transformers/all-roberta-large-v1"),  # noqa: E501
    "XLMRobertaModel": _HfExamplesInfo("intfloat/multilingual-e5-small"),
    # [Multimodal]
    "LlavaNextForConditionalGeneration": _HfExamplesInfo("royokong/e5-v"),
    "Phi3VForCausalLM": _HfExamplesInfo("TIGER-Lab/VLM2Vec-Full",
                                         trust_remote_code=True),
    "Qwen2VLForConditionalGeneration": _HfExamplesInfo("MrLight/dse-qwen2-2b-mrl-v1"), # noqa: E501
    # The model on Huggingface is currently being updated,
    # hence I temporarily mark it as not available online
    "PrithviGeoSpatialMAE": _HfExamplesInfo("ibm-nasa-geospatial/Prithvi-EO-2.0-300M-TL-Sen1Floods11",  # noqa: E501
                                            is_available_online=False),
}

_CROSS_ENCODER_EXAMPLE_MODELS = {
    # [Text-only]
    "BertForSequenceClassification": _HfExamplesInfo("cross-encoder/ms-marco-MiniLM-L-6-v2"),  # noqa: E501
    "RobertaForSequenceClassification": _HfExamplesInfo("cross-encoder/quora-roberta-base"),  # noqa: E501
    "XLMRobertaForSequenceClassification": _HfExamplesInfo("BAAI/bge-reranker-v2-m3"),  # noqa: E501
}

_MULTIMODAL_EXAMPLE_MODELS = {
    # [Decoder-only]
    "AriaForConditionalGeneration": _HfExamplesInfo("rhymes-ai/Aria"),
<<<<<<< HEAD
    "AyaVisionForConditionalGeneration": _HfExamplesInfo("CohereForAI/aya-vision-8b", min_transformers_version="4.50"), # noqa: E501
=======
>>>>>>> d4bfc23e
    "Blip2ForConditionalGeneration": _HfExamplesInfo("Salesforce/blip2-opt-2.7b",  # noqa: E501
                                                     extras={"6b": "Salesforce/blip2-opt-6.7b"}),  # noqa: E501
    "ChameleonForConditionalGeneration": _HfExamplesInfo("facebook/chameleon-7b"),  # noqa: E501
    "DeepseekVLV2ForCausalLM": _HfExamplesInfo("deepseek-ai/deepseek-vl2-tiny",  # noqa: E501
                                                extras={"fork": "Isotr0py/deepseek-vl2-tiny"},  # noqa: E501
                                                max_transformers_version="4.48",  # noqa: E501
                                                transformers_version_reason="HF model is not compatible.",  # noqa: E501
                                               hf_overrides={"architectures": ["DeepseekVLV2ForCausalLM"]}),  # noqa: E501
    "FuyuForCausalLM": _HfExamplesInfo("adept/fuyu-8b"),
    "Gemma3ForConditionalGeneration": _HfExamplesInfo("google/gemma-3-4b-it",
                                                      min_transformers_version="4.50"),
    "GLM4VForCausalLM": _HfExamplesInfo("THUDM/glm-4v-9b",
                                        trust_remote_code=True,
                                        hf_overrides={"architectures": ["GLM4VForCausalLM"]}),  # noqa: E501
    "H2OVLChatModel": _HfExamplesInfo("h2oai/h2ovl-mississippi-800m",
                                      extras={"2b": "h2oai/h2ovl-mississippi-2b"}),  # noqa: E501
    "InternVLChatModel": _HfExamplesInfo("OpenGVLab/InternVL2-1B",
                                         extras={"2B": "OpenGVLab/InternVL2-2B"},  # noqa: E501
                                         trust_remote_code=True),
    "Idefics3ForConditionalGeneration": _HfExamplesInfo("HuggingFaceM4/Idefics3-8B-Llama3",  # noqa: E501
                                                        {"tiny": "HuggingFaceTB/SmolVLM-256M-Instruct"}),  # noqa: E501
    "LlavaForConditionalGeneration": _HfExamplesInfo("llava-hf/llava-1.5-7b-hf",
                                                     extras={"mistral": "mistral-community/pixtral-12b", # noqa: E501
                                                             "mistral-fp8": "nm-testing/pixtral-12b-FP8-dynamic"}),  # noqa: E501
    "LlavaNextForConditionalGeneration": _HfExamplesInfo("llava-hf/llava-v1.6-mistral-7b-hf"),  # noqa: E501
    "LlavaNextVideoForConditionalGeneration": _HfExamplesInfo("llava-hf/LLaVA-NeXT-Video-7B-hf"),  # noqa: E501
    "LlavaOnevisionForConditionalGeneration": _HfExamplesInfo("llava-hf/llava-onevision-qwen2-0.5b-ov-hf"),  # noqa: E501
    "MantisForConditionalGeneration": _HfExamplesInfo("TIGER-Lab/Mantis-8B-siglip-llama3",  # noqa: E501
                                                      max_transformers_version="4.48",  # noqa: E501
                                                      transformers_version_reason="HF model is not compatible.",  # noqa: E501
                                                      hf_overrides={"architectures": ["MantisForConditionalGeneration"]}),  # noqa: E501
    "MiniCPMO": _HfExamplesInfo("openbmb/MiniCPM-o-2_6",
                                max_transformers_version="4.48",
                                transformers_version_reason="Use of deprecated imports which have been removed.",  # noqa: E501
                                trust_remote_code=True),
    "MiniCPMV": _HfExamplesInfo("openbmb/MiniCPM-Llama3-V-2_5",
                                extras={"2.6": "openbmb/MiniCPM-V-2_6"},  # noqa: E501
                                trust_remote_code=True),
    "MolmoForCausalLM": _HfExamplesInfo("allenai/Molmo-7B-D-0924",
                                        max_transformers_version="4.48",
                                        transformers_version_reason="Use of private method which no longer exists.",  # noqa: E501
                                        extras={"olmo": "allenai/Molmo-7B-O-0924"},  # noqa: E501
                                        trust_remote_code=True),
    "NVLM_D": _HfExamplesInfo("nvidia/NVLM-D-72B",
                              trust_remote_code=True),
    "PaliGemmaForConditionalGeneration": _HfExamplesInfo("google/paligemma-3b-mix-224",  # noqa: E501
                                                         extras={"v2": "google/paligemma2-3b-ft-docci-448"}),  # noqa: E501
    "Phi3VForCausalLM": _HfExamplesInfo("microsoft/Phi-3-vision-128k-instruct",
                                        trust_remote_code=True,
                                        extras={"phi3.5": "microsoft/Phi-3.5-vision-instruct"}),  # noqa: E501
    "Phi4MMForCausalLM": _HfExamplesInfo("microsoft/Phi-4-multimodal-instruct",
                                        trust_remote_code=True),
    "PixtralForConditionalGeneration": _HfExamplesInfo("mistralai/Pixtral-12B-2409",  # noqa: E501
                                                       tokenizer_mode="mistral"),
    "QwenVLForConditionalGeneration": _HfExamplesInfo("Qwen/Qwen-VL",
                                                      extras={"chat": "Qwen/Qwen-VL-Chat"},  # noqa: E501
                                                      trust_remote_code=True,
                                                      hf_overrides={"architectures": ["QwenVLForConditionalGeneration"]}),  # noqa: E501
    "Qwen2AudioForConditionalGeneration": _HfExamplesInfo("Qwen/Qwen2-Audio-7B-Instruct"),  # noqa: E501
    "Qwen2VLForConditionalGeneration": _HfExamplesInfo("Qwen/Qwen2-VL-2B-Instruct"),  # noqa: E501
    "Qwen2_5_VLForConditionalGeneration": _HfExamplesInfo("Qwen/Qwen2.5-VL-3B-Instruct",  # noqa: E501
                                                          min_transformers_version="4.49"),  # noqa: E501
    "SkyworkR1VChatModel": _HfExamplesInfo("Skywork/Skywork-R1V-38B"),
    "UltravoxModel": _HfExamplesInfo("fixie-ai/ultravox-v0_5-llama-3_2-1b",  # noqa: E501
                                     trust_remote_code=True),
    # [Encoder-decoder]
    # Florence-2 uses BartFastTokenizer which can't be loaded from AutoTokenizer
    # Therefore, we borrow the BartTokenizer from the original Bart model
    "Florence2ForConditionalGeneration": _HfExamplesInfo("microsoft/Florence-2-base",  # noqa: E501
                                                         tokenizer="facebook/bart-base",
                                                         trust_remote_code=True),  # noqa: E501
    "MllamaForConditionalGeneration": _HfExamplesInfo("meta-llama/Llama-3.2-11B-Vision-Instruct"),  # noqa: E501
    "WhisperForConditionalGeneration": _HfExamplesInfo("openai/whisper-large-v3"),  # noqa: E501
}

_SPECULATIVE_DECODING_EXAMPLE_MODELS = {
    "EAGLEModel": _HfExamplesInfo("JackFram/llama-68m",
                                  speculative_model="abhigoyal/vllm-eagle-llama-68m-random"),  # noqa: E501
    "MedusaModel": _HfExamplesInfo("JackFram/llama-68m",
                                   speculative_model="abhigoyal/vllm-medusa-llama-68m-random"),  # noqa: E501
    "MLPSpeculatorPreTrainedModel": _HfExamplesInfo("JackFram/llama-160m",
                                                    speculative_model="ibm-ai-platform/llama-160m-accelerator"),  # noqa: E501
    "DeepSeekMTPModel": _HfExamplesInfo("luccafong/deepseek_mtp_main_random",
                                        speculative_model="luccafong/deepseek_mtp_draft_random",  # noqa: E501
                                        trust_remote_code=True),
}

_FALLBACK_MODEL = {
    "TransformersForCausalLM": _HfExamplesInfo("ArthurZ/Ilama-3.2-1B", trust_remote_code=True),  # noqa: E501
}

_EXAMPLE_MODELS = {
    **_TEXT_GENERATION_EXAMPLE_MODELS,
    **_EMBEDDING_EXAMPLE_MODELS,
    **_CROSS_ENCODER_EXAMPLE_MODELS,
    **_MULTIMODAL_EXAMPLE_MODELS,
    **_SPECULATIVE_DECODING_EXAMPLE_MODELS,
    **_FALLBACK_MODEL,
}


class HfExampleModels:
    def __init__(self, hf_models: Mapping[str, _HfExamplesInfo]) -> None:
        super().__init__()

        self.hf_models = hf_models

    def get_supported_archs(self) -> Set[str]:
        return self.hf_models.keys()

    def get_hf_info(self, model_arch: str) -> _HfExamplesInfo:
        return self.hf_models[model_arch]

    def find_hf_info(self, model_id: str) -> _HfExamplesInfo:
        for info in self.hf_models.values():
            if info.default == model_id:
                return info

        # Fallback to extras
        for info in self.hf_models.values():
            if any(extra == model_id for extra in info.extras.values()):
                return info

        raise ValueError(f"No example model defined for {model_id}")


HF_EXAMPLE_MODELS = HfExampleModels(_EXAMPLE_MODELS)<|MERGE_RESOLUTION|>--- conflicted
+++ resolved
@@ -259,10 +259,7 @@
 _MULTIMODAL_EXAMPLE_MODELS = {
     # [Decoder-only]
     "AriaForConditionalGeneration": _HfExamplesInfo("rhymes-ai/Aria"),
-<<<<<<< HEAD
     "AyaVisionForConditionalGeneration": _HfExamplesInfo("CohereForAI/aya-vision-8b", min_transformers_version="4.50"), # noqa: E501
-=======
->>>>>>> d4bfc23e
     "Blip2ForConditionalGeneration": _HfExamplesInfo("Salesforce/blip2-opt-2.7b",  # noqa: E501
                                                      extras={"6b": "Salesforce/blip2-opt-6.7b"}),  # noqa: E501
     "ChameleonForConditionalGeneration": _HfExamplesInfo("facebook/chameleon-7b"),  # noqa: E501
